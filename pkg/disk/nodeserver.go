/*
Copyright 2019 The Kubernetes Authors.

Licensed under the Apache License, Version 2.0 (the "License");
you may not use this file except in compliance with the License.
You may obtain a copy of the License at

    http://www.apache.org/licenses/LICENSE-2.0

Unless required by applicable law or agreed to in writing, software
distributed under the License is distributed on an "AS IS" BASIS,
WITHOUT WARRANTIES OR CONDITIONS OF ANY KIND, either express or implied.
See the License for the specific language governing permissions and
limitations under the License.
*/

package disk

import (
	"bytes"
	"context"
	"crypto/sha256"
	"errors"
	"fmt"
<<<<<<< HEAD
	"io/fs"
=======
	"math"
>>>>>>> 5d0bcbf3
	"os"
	"os/exec"
	"path/filepath"
	"strconv"
	"strings"

	"github.com/container-storage-interface/spec/lib/go/csi"
	csicommon "github.com/kubernetes-csi/drivers/pkg/csi-common"
	"github.com/kubernetes-sigs/alibaba-cloud-csi-driver/pkg/cloud"
	"github.com/kubernetes-sigs/alibaba-cloud-csi-driver/pkg/cloud/metadata"
	"github.com/kubernetes-sigs/alibaba-cloud-csi-driver/pkg/utils"
	log "github.com/sirupsen/logrus"
	"golang.org/x/sys/unix"
	"google.golang.org/grpc/codes"
	"google.golang.org/grpc/status"
	v1 "k8s.io/api/core/v1"
	metav1 "k8s.io/apimachinery/pkg/apis/meta/v1"
	"k8s.io/apimachinery/pkg/types"
	"k8s.io/client-go/kubernetes"
	"k8s.io/mount-utils"
	k8smount "k8s.io/mount-utils"
	utilexec "k8s.io/utils/exec"
)

type nodeServer struct {
	metadata   metadata.MetadataProvider
	nodeID     string
	mounter    utils.Mounter
	k8smounter k8smount.Interface
	clientSet  *kubernetes.Clientset
	*csicommon.DefaultNodeServer
}

const (
	// DiskStatusInuse disk inuse status
	DiskStatusInuse = "In_use"
	// DiskStatusAttaching disk attaching status
	DiskStatusAttaching = "Attaching"
	// DiskStatusAvailable disk available status
	DiskStatusAvailable = "Available"
	// DiskStatusAttached disk attached status
	DiskStatusAttached = "attached"
	// DiskStatusDetached disk detached status
	DiskStatusDetached = "detached"
	// SharedEnable tag
	SharedEnable = "shared"
	// SysConfigTag tag
	SysConfigTag = "sysConfig"
	// SysConfigTag tag
	OmitFilesystemCheck = "omitfsck"
	// MkfsOptions tag
	MkfsOptions = "mkfsOptions"
	// DiskAttachedKey attached key
	DiskAttachedKey = "k8s.aliyun.com"
	// DiskAttachedValue attached value
	DiskAttachedValue = "true"
	// VolumeDir volume dir
	VolumeDir = "/host/etc/kubernetes/volumes/disk/"
	// RundSocketDir dir
	RundSocketDir = "/host/etc/kubernetes/volumes/rund/"
	// VolumeDirRemove volume dir remove
	VolumeDirRemove = "/host/etc/kubernetes/volumes/disk/remove"
	// MixRunTimeMode support both runc and runv
	MixRunTimeMode = "runc-runv"
	// RunvRunTimeMode tag
	RunvRunTimeMode = "runv"
	// InputOutputErr tag
	InputOutputErr = "input/output error"
	// FileSystemLoseCapacityPercent is the env of container
	FileSystemLoseCapacityPercent = "FILE_SYSTEM_LOSE_PERCENT"
	// DiskMultiTenantEnable Enable disk multi-tenant mode
	DiskMultiTenantEnable = "DISK_MULTI_TENANT_ENABLE"
	// TenantUserUID tag
	TenantUserUID = "alibabacloud.com/user-uid"
	// CreateDiskARN ARN parameter of the CreateDisk interface
	CreateDiskARN = "alibabacloud.com/createdisk-arn"
	// PVC annotation key of KMS key ID, override the storage class parameter kmsKeyId
	KMSKeyID = "alibabacloud.com/kms-key-id"
	// DefaultMaxVolumesPerNode define default max ebs one node
	DefaultMaxVolumesPerNode = 15
	// MaxVolumesPerNodeLimit define limit max ebs one node
	MaxVolumesPerNodeLimit = 64
	// NOUUID is xfs fs mount opts
	NOUUID = "nouuid"
	// NodeMultiZoneEnable Enable node multi-zone mode
	NodeMultiZoneEnable = "NODE_MULTI_ZONE_ENABLE"
)

var (
	// BLOCKVOLUMEPREFIX block volume mount prefix
	BLOCKVOLUMEPREFIX = filepath.Join(utils.KubeletRootDir, "/plugins/kubernetes.io/csi/volumeDevices/publish")
)

// QueryResponse response struct for query server
type QueryResponse struct {
	device     string
	volumeType string
	identity   string
	mountfile  string
	runtime    string
}

func getVolumeCount(node *v1.Node, c cloud.ECSInterface, m metadata.MetadataProvider) (int, error) {
	volumeNum := os.Getenv("MAX_VOLUMES_PERNODE")
	if volumeNum != "" {
		num, err := strconv.Atoi(volumeNum)
		if err != nil {
			return 0, fmt.Errorf("MAX_VOLUMES_PERNODE must be int, but get: %s", volumeNum)
		}
		if num < 0 || num > MaxVolumesPerNodeLimit {
			return 0, fmt.Errorf("MAX_VOLUMES_PERNODE must between 0-%d, but get: %s", MaxVolumesPerNodeLimit, volumeNum)
		}
		log.Infof("MAX_VOLUMES_PERNODE is set to (from env): %d", num)
		return num, nil
	} else {
		num, err := getVolumeCountFromOpenAPI(node, c, m)
		if err != nil {
			return 0, fmt.Errorf("MAX_VOLUMES_PERNODE not set and failed to get volume count: %w", err)
		}
		log.Infof("MAX_VOLUMES_PERNODE is set to (from OpenAPI): %d", num)
		return num, nil
	}
}

// NewNodeServer creates node server
func NewNodeServer(d *csicommon.CSIDriver, m metadata.MetadataProvider) csi.NodeServer {
	// Create Directory
	os.MkdirAll(VolumeDir, os.FileMode(0755))
	os.MkdirAll(VolumeDirRemove, os.FileMode(0755))
	os.MkdirAll(RundSocketDir, os.FileMode(0755))

	if IsVFNode() {
		log.Infof("Currently node is VF model")
	} else {
		log.Infof("Currently node is NOT VF model")
	}

	if GlobalConfigVar.CheckBDFHotPlugin {
		go checkVfhpOnlineReconcile()
	}

	if !GlobalConfigVar.ControllerService && IsVFNode() && GlobalConfigVar.BdfHealthCheck {
		go BdfHealthCheck()
	}

	return &nodeServer{
		metadata:          m,
		nodeID:            GlobalConfigVar.NodeID,
		DefaultNodeServer: csicommon.NewDefaultNodeServer(d),
		mounter:           utils.NewMounter(),
		k8smounter:        k8smount.New(""),
		clientSet:         GlobalConfigVar.ClientSet,
	}
}

func (ns *nodeServer) NodeGetCapabilities(ctx context.Context, req *csi.NodeGetCapabilitiesRequest) (*csi.NodeGetCapabilitiesResponse, error) {
	// currently there is a single NodeServer capability according to the spec
	nscap := &csi.NodeServiceCapability{
		Type: &csi.NodeServiceCapability_Rpc{
			Rpc: &csi.NodeServiceCapability_RPC{
				Type: csi.NodeServiceCapability_RPC_STAGE_UNSTAGE_VOLUME,
			},
		},
	}
	nscap2 := &csi.NodeServiceCapability{
		Type: &csi.NodeServiceCapability_Rpc{
			Rpc: &csi.NodeServiceCapability_RPC{
				Type: csi.NodeServiceCapability_RPC_EXPAND_VOLUME,
			},
		},
	}
	nscap3 := &csi.NodeServiceCapability{
		Type: &csi.NodeServiceCapability_Rpc{
			Rpc: &csi.NodeServiceCapability_RPC{
				Type: csi.NodeServiceCapability_RPC_GET_VOLUME_STATS,
			},
		},
	}

	// Disk Metric enable config
	nodeSvcCap := []*csi.NodeServiceCapability{nscap, nscap2}
	if GlobalConfigVar.MetricEnable {
		nodeSvcCap = []*csi.NodeServiceCapability{nscap, nscap2, nscap3}
	}

	return &csi.NodeGetCapabilitiesResponse{
		Capabilities: nodeSvcCap,
	}, nil
}

// csi disk driver: bind directory from global to pod.
func (ns *nodeServer) NodePublishVolume(ctx context.Context, req *csi.NodePublishVolumeRequest) (*csi.NodePublishVolumeResponse, error) {
	// check target mount path
	sourcePath := req.StagingTargetPath

	if valid, err := utils.ValidateRequest(req.VolumeContext); !valid {
		msg := fmt.Sprintf("NodePublishVolume: failed to check request args: %v", err)
		log.Errorf(msg)
		return nil, status.Error(codes.InvalidArgument, msg)
	}

	// running in runc/runv mode
	if GlobalConfigVar.RunTimeClass == MixRunTimeMode {
		// if target path mounted already, return
		notMounted, err := ns.k8smounter.IsLikelyNotMountPoint(req.TargetPath)
		if err != nil {
			return nil, status.Errorf(codes.Internal, "failed to check if %s is a mount point: %v", req.TargetPath, err)
		}
		if !notMounted {
			log.Infof("NodePublishVolume: TargetPath(%s) is mounted, not need mount again", req.TargetPath)
			return &csi.NodePublishVolumeResponse{}, nil
		}

		// check pod runtime
		if runtime, err := utils.GetPodRunTime(req, ns.clientSet); err != nil {
			return nil, status.Errorf(codes.Internal, "NodePublishVolume: cannot get pod runtime: %v", err)
		} else if runtime == RunvRunTimeMode {
			log.Infof("NodePublishVolume:: Kata Disk Volume %s Mount with: %v", req.VolumeId, req)
			// umount the stage path, which is mounted in Stage (tmpfs)
			if err := ns.unmountStageTarget(sourcePath); err != nil {
				log.Errorf("NodePublishVolume(runv): unmountStageTarget %s with error: %s", sourcePath, err.Error())
				return nil, status.Error(codes.InvalidArgument, "NodePublishVolume: unmountStageTarget "+sourcePath+" with error: "+err.Error())
			}
			devicePaths, err := GetDeviceByVolumeID(req.VolumeId)
			deviceName, _, err := GetRootSubDevicePath(devicePaths)
			if err != nil && len(devicePaths) == 0 {
				deviceName = getVolumeConfig(req.VolumeId)
			}
			if deviceName == "" {
				log.Errorf("NodePublishVolume(runv): cannot get local deviceName for volume:  %s", req.VolumeId)
				return nil, status.Error(codes.InvalidArgument, "NodePublishVolume: cannot get local deviceName for volume: "+req.VolumeId)
			}

			// save volume info to local file
			mountFile := filepath.Join(req.GetTargetPath(), utils.CsiPluginRunTimeFlagFile)
			if err := utils.CreateDest(req.GetTargetPath()); err != nil {
				log.Errorf("NodePublishVolume(runv): Create Dest %s error: %s", req.GetTargetPath(), err.Error())
				return nil, status.Error(codes.InvalidArgument, "NodePublishVolume(runv): Create Dest "+req.GetTargetPath()+" with error: "+err.Error())
			}

			qResponse := QueryResponse{}
			qResponse.device = deviceName
			qResponse.identity = req.GetTargetPath()
			qResponse.volumeType = "block"
			qResponse.mountfile = mountFile
			qResponse.runtime = RunvRunTimeMode
			if err := utils.WriteJSONFile(qResponse, mountFile); err != nil {
				log.Errorf("NodePublishVolume(runv): Write Json File error: %s", err.Error())
				return nil, status.Error(codes.InvalidArgument, "NodePublishVolume(runv): Write Json File error: "+err.Error())
			}
			// save volume status to stage json file
			volumeStatus := map[string]string{}
			volumeStatus["csi.alibabacloud.com/disk-mounted"] = "true"
			fileName := filepath.Join(filepath.Dir(sourcePath), utils.VolDataFileName)
			if strings.HasSuffix(sourcePath, "/") {
				fileName = filepath.Join(filepath.Dir(filepath.Dir(sourcePath)), utils.VolDataFileName)
			}
			if err = utils.AppendJSONData(fileName, volumeStatus); err != nil {
				log.Warnf("NodePublishVolume: append kata volume attached info to %s with error: %s", fileName, err.Error())
			}

			log.Infof("NodePublishVolume:: Kata Disk Volume %s Mount Successful", req.VolumeId)
			return &csi.NodePublishVolumeResponse{}, nil
		}
	}

	isBlock := req.GetVolumeCapability().GetBlock() != nil
	if isBlock {
		sourcePath = filepath.Join(req.StagingTargetPath, req.VolumeId)
	}
	targetPath := req.GetTargetPath()
	log.Infof("NodePublishVolume: Starting Mount Volume %s, source %s > target %s", req.VolumeId, sourcePath, targetPath)
	if req.StagingTargetPath == "" {
		return nil, status.Error(codes.InvalidArgument, "NodePublishVolume: Staging Target Path must be provided")
	}
	// check if block volume
	if isBlock {
		notMounted, err := ns.k8smounter.IsLikelyNotMountPoint(targetPath)
		if err != nil && !errors.Is(err, fs.ErrNotExist) {
			return nil, status.Errorf(codes.Internal, "failed to check if %s is not a mount point: %v", targetPath, err)
		}
		if notMounted {
			if err := ns.mounter.EnsureBlock(targetPath); err != nil {
				return nil, status.Error(codes.Internal, err.Error())
			}
			options := []string{"bind"}
			if err := ns.mounter.MountBlock(sourcePath, targetPath, options...); err != nil {
				return nil, err
			}
		}
		log.Infof("NodePublishVolume: Mount Successful Block Volume: %s, from source %s to target %v", req.VolumeId, sourcePath, targetPath)
		return &csi.NodePublishVolumeResponse{}, nil
	}

	if err := ns.mounter.EnsureFolder(targetPath); err != nil {
		log.Errorf("NodePublishVolume: create volume %s path %s error: %v", req.VolumeId, targetPath, err)
		return nil, status.Error(codes.Internal, err.Error())
	}
	notmounted, err := ns.k8smounter.IsLikelyNotMountPoint(targetPath)
	if err != nil {
		log.Errorf("NodePublishVolume: check volume %s target path %s error: %v", req.VolumeId, targetPath, err)
		return nil, status.Error(codes.Internal, err.Error())
	}
	if !notmounted {
		log.Infof("NodePublishVolume: VolumeId: %s, Path %s is already mounted", req.VolumeId, targetPath)
		return &csi.NodePublishVolumeResponse{}, nil
	}

	sourceNotMounted, err := ns.k8smounter.IsLikelyNotMountPoint(sourcePath)
	if err != nil {
		return nil, status.Error(codes.Internal, err.Error())
	}
	if sourceNotMounted {
		devicePaths, getDeviceErr := GetDeviceByVolumeID(req.GetVolumeId())
		rootDevice, subDevice, chooseDeviceErr := GetRootSubDevicePath(devicePaths)
		if getDeviceErr == nil && chooseDeviceErr == nil {
			device := ChooseDevice(rootDevice, subDevice)
			if err := ns.mountDeviceToGlobal(req.VolumeCapability, req.VolumeContext, device, sourcePath); err != nil {
				log.Errorf("NodePublishVolume: VolumeId: %s, remount disk to global %s error: %s", req.VolumeId, sourcePath, err.Error())
				return nil, status.Error(codes.Internal, "NodePublishVolume: VolumeId: %s, remount disk error "+err.Error())
			}
			log.Infof("NodePublishVolume: SourcePath %s not mounted, and mounted again with device %s", sourcePath, device)
		} else {
			log.Errorf("NodePublishVolume: VolumeId: %s, sourcePath %s is Not mounted and device cannot found, getDeviceErr: %v, chooseDeviceErr: %v", req.VolumeId, sourcePath, getDeviceErr, chooseDeviceErr)
			return nil, status.Error(codes.Internal, "NodePublishVolume: VolumeId: %s, sourcePath %s is Not mounted "+sourcePath)
		}
	}

	// start to mount
	mnt := req.VolumeCapability.GetMount()
	options := append(mnt.MountFlags, "bind")
	log.Infof("NodePublishVolume: VolumeCapability.MountFlags: %+v, req.ReadOnly: %+v", mnt.MountFlags, req.Readonly)
	if req.Readonly {
		options = append(options, "ro")
	}
	fsType := "ext4"
	if mnt.FsType != "" {
		fsType = mnt.FsType
	}

	// check device name available
	devicePaths := GetVolumeDeviceName(req.VolumeId)
	rootDevice, subDevice, err := GetRootSubDevicePath(devicePaths)
	expectName := ChooseDevice(rootDevice, subDevice)

	realDevice, _, err := mount.GetDeviceNameFromMount(ns.k8smounter, sourcePath)
	if err != nil {
		return nil, status.Errorf(codes.Internal, "NodePublishVolume: get device name from mount %s error: %s", sourcePath, err.Error())
	}
	if realDevice == "" {
		opts := append(mnt.MountFlags, "shared")
		if err := ns.k8smounter.Mount(expectName, sourcePath, fsType, opts); err != nil {
			log.Errorf("NodePublishVolume: mount source error: %s, %s, %s", expectName, sourcePath, err.Error())
			return nil, status.Error(codes.Internal, "NodePublishVolume: mount source error: "+expectName+", "+sourcePath+", "+err.Error())
		}
		realDevice, _, err = mount.GetDeviceNameFromMount(ns.k8smounter, sourcePath)
		if err != nil {
			return nil, status.Errorf(codes.Internal, "NodePublishVolume: get device name from mount %s error: %s", sourcePath, err.Error())
		}
	}
	if (expectName != realDevice && realDevice != "tmpfs") || realDevice == "" {
		log.Errorf("NodePublishVolume: Volume: %s, sourcePath: %s real Device: %s not same with expected: %s", req.VolumeId, sourcePath, realDevice, expectName)
		return nil, status.Error(codes.Internal, "NodePublishVolume: sourcePath: "+sourcePath+" real Device: "+realDevice+" not same with Saved: "+expectName)
	}

	// Set volume IO Limit
	err = utils.SetVolumeIOLimit(realDevice, req)
	if err != nil {
		log.Errorf("NodePublishVolume: Set Disk Volume(%s) IO Limit with Error: %s", req.VolumeId, err.Error())
		return nil, status.Error(codes.Internal, err.Error())
	}

	log.Infof("NodePublishVolume: Starting mount volume %s with flags %v and fsType %s", req.VolumeId, options, fsType)
	if err = ns.k8smounter.Mount(sourcePath, targetPath, fsType, options); err != nil {
		return nil, status.Error(codes.Internal, err.Error())
	}

	if utils.IsKataInstall() {
		// save volume data to json file
		volumeData := map[string]string{}
		volumeData["csi.alibabacloud.com/fsType"] = fsType
		saveOptions := req.VolumeCapability.GetMount().MountFlags
		if len(saveOptions) != 0 {
			volumeData["csi.alibabacloud.com/mountOptions"] = strings.Join(saveOptions, ",")
		}
		if value, ok := req.VolumeContext[MkfsOptions]; ok {
			volumeData["csi.alibabacloud.com/mkfsOptions"] = value
		}
		volumeData["csi.alibabacloud.com/disk-mounted"] = "true"
		fileName := filepath.Join(filepath.Dir(targetPath), utils.VolDataFileName)
		if strings.HasSuffix(targetPath, "/") {
			fileName = filepath.Join(filepath.Dir(filepath.Dir(targetPath)), utils.VolDataFileName)
		}
		if err = utils.AppendJSONData(fileName, volumeData); err != nil {
			log.Warnf("NodeStageVolume: append volume spec to %s with error: %s", fileName, err.Error())
		}
	}

	log.Infof("NodePublishVolume: Mount Successful Volume: %s, from source %s to target %v", req.VolumeId, sourcePath, targetPath)
	return &csi.NodePublishVolumeResponse{}, nil
}

func (ns *nodeServer) NodeUnpublishVolume(ctx context.Context, req *csi.NodeUnpublishVolumeRequest) (*csi.NodeUnpublishVolumeResponse, error) {
	targetPath := req.GetTargetPath()
	log.Infof("NodeUnpublishVolume: Starting to Unmount Volume %s, Target %v", req.VolumeId, targetPath)
	// Step 1: check folder exists
	if !IsFileExisting(targetPath) {
		if err := ns.unmountDuplicateMountPoint(targetPath, req.VolumeId); err != nil {
			return nil, status.Error(codes.Internal, err.Error())
		}
		log.Infof("NodeUnpublishVolume: Volume %s Folder %s doesn't exist", req.VolumeId, targetPath)
		return &csi.NodeUnpublishVolumeResponse{}, nil
	}

	// Step 2: check mount point
	notmounted, err := ns.k8smounter.IsLikelyNotMountPoint(targetPath)
	if err != nil {
		return nil, status.Error(codes.Internal, err.Error())
	}
	if notmounted {
		// check runtime mode
		if GlobalConfigVar.RunTimeClass == MixRunTimeMode && utils.IsMountPointRunv(targetPath) {
			fileName := filepath.Join(targetPath, utils.CsiPluginRunTimeFlagFile)
			if err := os.Remove(fileName); err != nil {
				msg := fmt.Sprintf("NodeUnpublishVolume: Remove Runv File %s with error: %s", fileName, err.Error())
				return nil, status.Error(codes.InvalidArgument, msg)
			}
			log.Infof("NodeUnpublishVolume(runv): Remove Runv File Successful: %s", fileName)
			return &csi.NodeUnpublishVolumeResponse{}, nil
		}

		if empty, _ := IsDirEmpty(targetPath); empty {
			if err := ns.unmountDuplicateMountPoint(targetPath, req.VolumeId); err != nil {
				return nil, status.Error(codes.Internal, err.Error())
			}
			log.Infof("NodeUnpublishVolume: %s is unmounted and empty", targetPath)
			return &csi.NodeUnpublishVolumeResponse{}, nil
		}
		// Block device
		if !utils.IsDir(targetPath) && strings.HasPrefix(targetPath, BLOCKVOLUMEPREFIX) {
			if removeErr := os.Remove(targetPath); removeErr != nil {
				log.Errorf("NodeUnpublishVolume: VolumeId: %s, Could not remove mount block target %s with error %v", req.VolumeId, targetPath, removeErr)
				return nil, status.Errorf(codes.Internal, "Could not remove mount block target %s: %v", targetPath, removeErr)
			}
			log.Infof("NodeUnpublishVolume: %s is block volume and is removed successful", targetPath)
			return &csi.NodeUnpublishVolumeResponse{}, nil
		}
		log.Errorf("NodeUnpublishVolume: VolumeId: %s, Path %s is unmounted, but not empty dir", req.VolumeId, targetPath)
		return nil, status.Errorf(codes.Internal, "NodeUnpublishVolume: VolumeId: %s, Path %s is unmounted, but not empty dir", req.VolumeId, targetPath)
	}

	// Step 3: umount target path
	err = ns.k8smounter.Unmount(targetPath)
	if err != nil {
		log.Errorf("NodeUnpublishVolume: volumeId: %s, umount path: %s with error: %s", req.VolumeId, targetPath, err.Error())
		return nil, status.Error(codes.Internal, err.Error())
	}
	err = os.Remove(targetPath)
	if err != nil {
		return nil, status.Errorf(codes.Internal, "NodeUnpublishVolume: Cannot remove targetPath %s: %v", targetPath, err)
	}

	// below directory can not be umounted by kubelet in ack
	if err := ns.unmountDuplicateMountPoint(targetPath, req.VolumeId); err != nil {
		log.Errorf("NodeUnpublishVolume: umount duplicate mountpoint %s with error: %v", targetPath, err)
		return nil, status.Error(codes.Internal, err.Error())
	}

	log.Infof("NodeUnpublishVolume: Umount Successful for volume %s, target %v", req.VolumeId, targetPath)
	return &csi.NodeUnpublishVolumeResponse{}, nil
}

func (ns *nodeServer) NodeStageVolume(ctx context.Context, req *csi.NodeStageVolumeRequest) (*csi.NodeStageVolumeResponse, error) {
	log.Infof("NodeStageVolume: Stage VolumeId: %s, Target Path: %s, VolumeContext: %v", req.GetVolumeId(), req.StagingTargetPath, req.VolumeContext)

	if valid, err := utils.ValidateRequest(req.VolumeContext); !valid {
		msg := fmt.Sprintf("NodeStageVolume: failed to check request parameters: %v", err)
		log.Errorf(msg)
		return nil, status.Error(codes.InvalidArgument, msg)
	}

	targetPath := req.StagingTargetPath
	// targetPath format: /var/lib/kubelet/plugins/kubernetes.io/csi/pv/pv-disk-1e7001e0-c54a-11e9-8f89-00163e0e78a0/globalmount

	isBlock := req.GetVolumeCapability().GetBlock() != nil
	if isBlock {
		targetPath = filepath.Join(targetPath, req.VolumeId)
		notMounted, err := ns.k8smounter.IsLikelyNotMountPoint(targetPath)
		if err != nil && !errors.Is(err, fs.ErrNotExist) {
			return nil, status.Errorf(codes.Internal, "failed to check if %s is not a mount point: %v", targetPath, err)
		}
		if !notMounted {
			log.Infof("NodeStageVolume: Block Already Mounted: volumeId: %s target %s", req.VolumeId, targetPath)
			return &csi.NodeStageVolumeResponse{}, nil
		}
		if err := ns.mounter.EnsureBlock(targetPath); err != nil {
			log.Errorf("NodeStageVolume: create block volume %s path %s error: %v", req.VolumeId, targetPath, err)
			return nil, status.Error(codes.Internal, err.Error())
		}
	} else {
		if err := ns.mounter.EnsureFolder(targetPath); err != nil {
			log.Errorf("NodeStageVolume: create volume %s path %s error: %v", req.VolumeId, targetPath, err)
			return nil, status.Error(codes.Internal, err.Error())
		}
	}
	// check volume is mounted in kata mode;
	fileName := filepath.Join(filepath.Dir(targetPath), utils.VolDataFileName)
	if strings.HasSuffix(targetPath, "/") {
		fileName = filepath.Join(filepath.Dir(filepath.Dir(targetPath)), utils.VolDataFileName)
	}
	volumeData, err := utils.LoadJSONData(fileName)
	if err == nil {
		if _, ok := volumeData["csi.alibabacloud.com/disk-mounted"]; ok {
			log.Infof("NodeStageVolume:  volumeId: %s, Path: %s is already mounted in kata mode", req.VolumeId, targetPath)
			return &csi.NodeStageVolumeResponse{}, nil
		}
	}

	// Step 2: check target path mounted
	notmounted, err := ns.k8smounter.IsLikelyNotMountPoint(targetPath)
	if err != nil {
		log.Errorf("NodeStageVolume: check volume %s path %s error: %v", req.VolumeId, targetPath, err)
		return nil, status.Error(codes.Internal, err.Error())
	}
	if !notmounted {
		// if target path is mounted tmpfs, return
		isTmpfs, err := utils.IsDirTmpfs(ns.k8smounter, req.StagingTargetPath)
		if err != nil {
			return nil, status.Errorf(codes.Internal, "NodeStageVolume: failed to check %s for tmpfs: %v", req.StagingTargetPath, err)
		}
		if isTmpfs {
			log.Infof("NodeStageVolume: TargetPath(%s) is mounted as tmpfs, not need mount again", req.StagingTargetPath)
			return &csi.NodeStageVolumeResponse{}, nil
		}

		// check device available
		deviceName, _, err := mount.GetDeviceNameFromMount(ns.k8smounter, targetPath)
		if err != nil {
			return nil, status.Errorf(codes.Internal, "NodePublishVolume: get device name from mount %s error: %s", targetPath, err.Error())
		}
		if err := CheckDeviceAvailable(deviceName, req.VolumeId, targetPath); err != nil {
			log.Errorf("NodeStageVolume: mountPath is mounted %s, but check device available error: %s", targetPath, err.Error())
			return nil, status.Error(codes.Internal, err.Error())
		}
		log.Infof("NodeStageVolume:  volumeId: %s, Path: %s is already mounted, device: %s", req.VolumeId, targetPath, deviceName)
		return &csi.NodeStageVolumeResponse{}, nil
	}

	device := ""
	isSharedDisk := false
	if value, ok := req.VolumeContext[SharedEnable]; ok {
		value = strings.ToLower(value)
		if checkOption(value) {
			isSharedDisk = true
		}
	}
	isMultiAttach := false
	if value, ok := req.VolumeContext[MultiAttach]; ok {
		value = strings.ToLower(value)
		if checkOption(value) {
			isMultiAttach = true
		}
	}

	// Step 4 Attach volume
	if GlobalConfigVar.ADControllerEnable || isMultiAttach {
		var bdf string
		devicePaths, err := GetDeviceByVolumeID(req.GetVolumeId())
		if IsVFNode() && len(devicePaths) == 0 {
			if bdf, err = bindBdfDisk(req.GetVolumeId()); err != nil {
				if err := unbindBdfDisk(req.GetVolumeId()); err != nil {
					return nil, status.Errorf(codes.Aborted, "NodeStageVolume: failed to detach bdf disk: %v", err)
				}
				return nil, status.Errorf(codes.Aborted, "NodeStageVolume: failed to attach bdf disk: %v", err)
			}
			// devicePaths, err = GetDeviceByVolumeID(req.GetVolumeId())
			if bdf != "" {
				device, err = GetDeviceByBdf(bdf, true)
			}
			log.Infof("NodeStageVolume: enabled bdf mode, device: %s, bdf: %s", device, bdf)
		} else {
			if err != nil {
				log.Errorf("NodeStageVolume: ADController Enabled, but device can't be found in node: %s, error: %s", req.VolumeId, err.Error())
				return nil, status.Error(codes.Aborted, "NodeStageVolume: ADController Enabled, but device can't be found:"+req.VolumeId+err.Error())
			}

			rootDevice, subDevice, err := GetRootSubDevicePath(devicePaths)
			if err != nil {
				log.Errorf("NodeStageVolume: ADController Enabled, but device can't be found in node: %s, error: %s", req.VolumeId, err.Error())
				return nil, status.Error(codes.Aborted, "NodeStageVolume: ADController Enabled, but device can't be found:"+req.VolumeId+err.Error())
			}
			device = ChooseDevice(rootDevice, subDevice)
		}
	} else {
		device, err = attachDisk(ctx, req.VolumeContext[TenantUserUID], req.GetVolumeId(), ns.nodeID, isSharedDisk)
		if err != nil {
			fullErrorMessage := utils.FindSuggestionByErrorMessage(err.Error(), utils.DiskAttachDetach)
			log.Errorf("NodeStageVolume: Attach volume: %s with error: %s", req.VolumeId, fullErrorMessage)
			return nil, status.Errorf(codes.Aborted, "NodeStageVolume: Attach volume: %s with error: %+v", req.VolumeId, err)
		}
	}

	if err := CheckDeviceAvailable(device, req.VolumeId, targetPath); err != nil {
		log.Errorf("NodeStageVolume: check device %s for volume %s with error: %s", device, req.VolumeId, err.Error())
		return nil, status.Error(codes.Internal, err.Error())
	}
	if err := saveVolumeConfig(req.VolumeId, device); err != nil {
		log.Errorf("NodeStageVolume: saveVolumeConfig %s for volume %s with error: %s", device, req.VolumeId, err.Error())
		return nil, status.Error(codes.Aborted, "NodeStageVolume: saveVolumeConfig for ("+req.VolumeId+device+") error with: "+err.Error())
	}
	log.Infof("NodeStageVolume: Volume Successful Attached: %s, to Node: %s, Device: %s", req.VolumeId, ns.nodeID, device)

	// sysConfig
	if value, ok := req.VolumeContext[SysConfigTag]; ok {
		configList := strings.Split(strings.TrimSpace(value), ",")
		for _, configStr := range configList {
			key, value, found := strings.Cut(configStr, "=")
			if !found {
				log.Errorf("NodeStageVolume: Volume Block System Config with format error: %s", configStr)
				return nil, status.Error(codes.Aborted, "NodeStageVolume: Volume Block System Config with format error "+configStr)
			}
			base := fmt.Sprintf("/sys/block/%s/", filepath.Base(device))
			fileName := filepath.Clean(base + key)
			if !strings.HasPrefix(fileName, base) {
				// Note this cannot prevent user from access other device through e.g. /sys/block/vda/subsystem/vdb
				return nil, status.Errorf(codes.Aborted, "NodeStageVolume: invalid relative path in sysConfig: %s", key)
			}
			err := utils.WriteTrunc(unix.AT_FDCWD, fileName, value)
			if err != nil {
				return nil, status.Errorf(codes.Internal,
					"NodeStageVolume: Volume Block System Config failed, failed to write %s to %s: %v", value, fileName, err)
			}
			log.Infof("NodeStageVolume: set sysConfig %s=%s", key, value)
		}
	}
	omitfsck := false
	if disable, ok := req.VolumeContext[OmitFilesystemCheck]; ok && disable == "true" {
		omitfsck = true
	}

	// Block volume not need to format
	if isBlock {
		notmounted, err := ns.k8smounter.IsLikelyNotMountPoint(targetPath)
		if err != nil {
			return nil, status.Errorf(codes.Internal, "failed to check if %s is not a mount point: %v", targetPath, err)
		}
		if !notmounted {
			log.Infof("NodeStageVolume: Block Already Mounted: volumeId: %s with target %s", req.VolumeId, targetPath)
			return &csi.NodeStageVolumeResponse{}, nil
		}
		options := []string{"bind"}
		if err := ns.mounter.MountBlock(device, targetPath, options...); err != nil {
			return nil, status.Error(codes.Internal, err.Error())
		}
		log.Infof("NodeStageVolume: Successfully Mount Device %s to %s with options: %v", device, targetPath, options)
		return &csi.NodeStageVolumeResponse{}, nil
	}

	// Step 5 Start to format
	mnt := req.VolumeCapability.GetMount()
	options := append(mnt.MountFlags, "shared")
	fsType := "ext4"
	if mnt.FsType != "" {
		fsType = mnt.FsType
	}
	mountOptions := collectMountOptions(fsType, options)
	if err := ns.mounter.EnsureFolder(targetPath); err != nil {
		return nil, status.Error(codes.Internal, err.Error())
	}

	// Set mkfs options for ext3, ext4
	mkfsOptions := make([]string, 0)
	if value, ok := req.VolumeContext[MkfsOptions]; ok {
		mkfsOptions = strings.Split(value, " ")
	}

	// do format-mount or mount
	diskMounter := &k8smount.SafeFormatAndMount{Interface: ns.k8smounter, Exec: utilexec.New()}
	if err := utils.FormatAndMount(diskMounter, device, targetPath, fsType, mkfsOptions, mountOptions, omitfsck); err != nil {
		log.Errorf("Mountdevice: FormatAndMount fail with mkfsOptions %s, %s, %s, %s, %s with error: %s", device, targetPath, fsType, mkfsOptions, mountOptions, err.Error())
		return nil, status.Error(codes.Internal, err.Error())
	}
	// if len(mkfsOptions) > 0 && (fsType == "ext4" || fsType == "ext3") {
	// 	if err := utils.FormatAndMount(diskMounter, device, targetPath, fsType, mkfsOptions, mountOptions, GlobalConfigVar.OmitFilesystemCheck); err != nil {
	// 		log.Errorf("Mountdevice: FormatAndMount fail with mkfsOptions %s, %s, %s, %s, %s with error: %s", device, targetPath, fsType, mkfsOptions, mountOptions, err.Error())
	// 		return nil, status.Error(codes.Internal, err.Error())
	// 	}
	// } else {
	// 	if err := diskMounter.FormatAndMount(device, targetPath, fsType, mountOptions); err != nil {
	// 		log.Errorf("NodeStageVolume: Volume: %s, Device: %s, FormatAndMount error: %s", req.VolumeId, device, err.Error())
	// 		return nil, status.Error(codes.Internal, err.Error())
	// 	}
	// }
	log.Infof("NodeStageVolume: Mount Successful: volumeId: %s target %v, device: %s, mkfsOptions: %v, options: %v", req.VolumeId, targetPath, device, mkfsOptions, mountOptions)
	_, pvc, err := getPvPvcFromDiskId(req.VolumeId)
	if err != nil {
		return &csi.NodeStageVolumeResponse{}, nil
	}
	if pvc.Spec.DataSource != nil {
		log.Info("NodeStageVolume: pvc is created from snapshot, add resizefs check")
		mounter := &k8smount.SafeFormatAndMount{Interface: ns.k8smounter, Exec: utilexec.New()}
		r := k8smount.NewResizeFs(mounter.Exec)
		needResize, err := r.NeedResize(device, targetPath)
		if err != nil {
			log.Infof("NodeStageVolume: Could not determine if volume %s need to be resized: %v", req.VolumeId, err)
			return &csi.NodeStageVolumeResponse{}, nil
		}
		if needResize {
			log.Infof("NodeStageVolume: Resizing volume %q created from a snapshot/volume", req.VolumeId)
			if _, err := r.Resize(device, targetPath); err != nil {
				return nil, status.Errorf(codes.Internal, "Could not resize volume %s: %v", req.VolumeId, err)
			}
		}
	}

	return &csi.NodeStageVolumeResponse{}, nil
}

// target format: /var/lib/kubelet/plugins/kubernetes.io/csi/pv/pv-disk-1e7001e0-c54a-11e9-8f89-00163e0e78a0/globalmount
func (ns *nodeServer) NodeUnstageVolume(ctx context.Context, req *csi.NodeUnstageVolumeRequest) (*csi.NodeUnstageVolumeResponse, error) {
	log.Infof("NodeUnstageVolume:: Starting to Unmount volume, volumeId: %s, target: %v", req.VolumeId, req.StagingTargetPath)

	// check block device mountpoint
	targetPath := req.GetStagingTargetPath()
	tmpPath := filepath.Join(req.GetStagingTargetPath(), req.VolumeId)
	if IsFileExisting(tmpPath) {
		fileInfo, err := os.Lstat(tmpPath)
		if err != nil {
			if strings.Contains(strings.ToLower(err.Error()), InputOutputErr) {
				if err = isPathAvailiable(targetPath); err != nil {
					if err = ns.k8smounter.Unmount(targetPath); err != nil {
						log.Errorf("NodeUnstageVolume: umount target %s(input/output error) with error: %v", targetPath, err)
						return nil, status.Errorf(codes.InvalidArgument, "NodeUnstageVolume umount target %s with errror: %v", targetPath, err)
					}
					log.Warnf("NodeUnstageVolume: target path %s show input/output error: %v, umount it.", targetPath, err)
				}
			} else {
				log.Errorf("NodeUnstageVolume: lstat mountpoint: %s with error: %s", tmpPath, err.Error())
				return nil, status.Error(codes.InvalidArgument, "NodeUnstageVolume: stat mountpoint error: "+err.Error())
			}
		} else {
			if (fileInfo.Mode() & os.ModeDevice) != 0 {
				log.Infof("NodeUnstageVolume: mountpoint %s, is block device", tmpPath)
			}
			// if mountpoint not a block device, maybe something wrong happened in VolumeStageVolume.
			// when pod deleted, the volume should be detached
			targetPath = tmpPath
		}
	}

	// Step 1: check folder exists and umount
	msgLog := ""
	if IsFileExisting(targetPath) {
		notmounted, err := ns.k8smounter.IsLikelyNotMountPoint(targetPath)
		if err != nil {
			log.Errorf("NodeUnstageVolume: VolumeId: %s, check mountPoint: %s error: %v", req.VolumeId, targetPath, err)
			return nil, status.Error(codes.Internal, err.Error())
		}
		if !notmounted {
			err = ns.k8smounter.Unmount(targetPath)
			if err != nil {
				log.Errorf("NodeUnstageVolume: VolumeId: %s, umount path: %s failed with: %v", req.VolumeId, targetPath, err)
				return nil, status.Error(codes.Internal, err.Error())
			}
			notmounted, err = ns.k8smounter.IsLikelyNotMountPoint(targetPath)
			if err != nil {
				return nil, status.Errorf(codes.Internal, "failed to check if %s is not a mount point after umount: %v", targetPath, err)
			}
			if !notmounted {
				log.Errorf("NodeUnstageVolume: TargetPath mounted yet, volumeId: %s, Target: %s", req.VolumeId, targetPath)
				return nil, status.Error(codes.Internal, "NodeUnstageVolume: TargetPath mounted yet with target"+targetPath)
			}
		} else {
			msgLog = fmt.Sprintf("NodeUnstageVolume: VolumeId: %s, mountpoint: %s not mounted, skipping and continue to detach", req.VolumeId, targetPath)
		}
	} else {
		msgLog = fmt.Sprintf("NodeUnstageVolume: VolumeId: %s, Path %s doesn't exist, continue to detach", req.VolumeId, targetPath)
	}

	if msgLog == "" {
		log.Infof("NodeUnstageVolume: Unmount TargetPath successful, target %v, volumeId: %s", targetPath, req.VolumeId)
	} else {
		log.Infof(msgLog)
	}

	if IsVFNode() {
		if err := unbindBdfDisk(req.VolumeId); err != nil {
			log.Errorf("NodeUnstageVolume: unbind bdf disk %s with error: %v", req.VolumeId, err)
			return nil, err
		}
	}
	if IsVFInstance() && !IsVFNode() {
		bdf, err := findBdf(req.VolumeId)
		if err != nil {
			return nil, err
		}
		if err := clearBdfInfo(req.VolumeId, bdf); err != nil {
			log.Errorf("NodeUnstagedVolume: clear disk bdf info %s with err: %s", req.VolumeId, err)
			return nil, err
		}
	}

	// Do detach if ADController disable
	if !GlobalConfigVar.ADControllerEnable {
		// if DetachDisabled is set to true, return
		if GlobalConfigVar.DetachDisabled {
			log.Infof("NodeUnstageVolume: ADController is Disable, Detach Flag Set to false, PV %s", req.VolumeId)
			return &csi.NodeUnstageVolumeResponse{}, nil
		}
		ecsClient, err := getEcsClientByID(req.VolumeId, "")
		if err != nil {
			return nil, status.Error(codes.Internal, err.Error())
		}
		err = detachDisk(ctx, ecsClient, req.VolumeId, ns.nodeID)
		if err != nil {
			log.Errorf("NodeUnstageVolume: VolumeId: %s, Detach failed with error %v", req.VolumeId, err.Error())
			return nil, err
		}
		removeVolumeConfig(req.VolumeId)
	}

	return &csi.NodeUnstageVolumeResponse{}, nil
}

func (ns *nodeServer) NodeGetInfo(ctx context.Context, req *csi.NodeGetInfoRequest) (*csi.NodeGetInfoResponse, error) {
	nodeName := os.Getenv(kubeNodeName)
	if nodeName == "" {
		log.Fatalf("NodeGetInfo: KUBE_NODE_NAME must be set")
	}
	node, err := GlobalConfigVar.ClientSet.CoreV1().Nodes().Get(ctx, nodeName, metav1.GetOptions{})
	if err != nil {
		return nil, fmt.Errorf("failed to get node: %w", err)
	}

	c := updateEcsClient(GlobalConfigVar.EcsClient)
	maxVolumesNum, err := getVolumeCount(node, c, ns.metadata)
	if err != nil {
		return nil, err
	}
	diskTypes := []string{}
	if !GlobalConfigVar.DiskAllowAllType {
		diskTypes, err = GetAvailableDiskTypes(ctx, c, ns.metadata)
		if err != nil {
			return nil, fmt.Errorf(
				"failed to get available disk types: %w\n"+
					"Hint, set env DISK_ALLOW_ALL_TYPE=true to skip this and handle disk type manually", err)
		}
		log.Infof("NodeGetInfo: Supported disk types: %v", diskTypes)
	} else {
		log.Warn("NodeGetInfo: DISK_ALLOW_ALL_TYPE is set, you need to ensure the EBS disk type is compatible with the ECS instance type yourself!")
	}

	patch := patchForNode(node, maxVolumesNum, diskTypes)
	if patch != nil {
		_, err = GlobalConfigVar.ClientSet.CoreV1().Nodes().Patch(ctx, nodeName, types.StrategicMergePatchType, patch, metav1.PatchOptions{})
		if err != nil {
			return nil, fmt.Errorf("failed to update node: %w", err)
		}
		log.Infof("NodeGetInfo: node updated")
	} else {
		log.Info("NodeGetInfo: no need to update node")
	}

	return &csi.NodeGetInfoResponse{
		NodeId:            ns.nodeID,
		MaxVolumesPerNode: int64(maxVolumesNum),
		// make sure that the driver works on this particular zone only
		AccessibleTopology: &csi.Topology{
			Segments: map[string]string{
				TopologyZoneKey: metadata.MustGet(ns.metadata, metadata.ZoneID),
			},
		},
	}, nil
}

func (ns *nodeServer) NodeExpandVolume(ctx context.Context, req *csi.NodeExpandVolumeRequest) (
	*csi.NodeExpandVolumeResponse, error) {
	log.Infof("NodeExpandVolume: node expand volume: %v", req)

	volExpandBytes := float64(req.GetCapacityRange().GetRequiredBytes())
	requestGB := math.Floor(volExpandBytes / float64(1024*1024*1024))

	volumePath := req.GetVolumePath()
	diskID := req.GetVolumeId()
	if strings.Contains(volumePath, BLOCKVOLUMEPREFIX) {
		log.Infof("NodeExpandVolume:: Block Volume not Expand FS, volumeId: %s, volumePath: %s", diskID, volumePath)
		return &csi.NodeExpandVolumeResponse{}, nil
	}

	_, pvc, err := getPvPvcFromDiskId(diskID)
	if err != nil {
		log.Errorf("NodeExpandVolume:: failed to get pvc from apiserver: %s", err.Error())
	}

	volumeExpandAutoSnapshotID := ""
	if pvc != nil && pvc.Annotations != nil {
		volumeExpandAutoSnapshotID, _ = pvc.Annotations[veasp.IDKey]
	}

	// volume resize in rund type will transfer to guest os
	isRund, err := checkRundVolumeExpand(req)
	if isRund && err == nil {
		log.Infof("NodeExpandVolume:: Rund Volume ExpandFS Successful, volumeId: %s, volumePath: %s", diskID, volumePath)
		return &csi.NodeExpandVolumeResponse{}, nil
	} else if isRund && err != nil {
		log.Errorf("NodeExpandVolume:: Rund Volume ExpandFS error(%s), volumeId: %s, volumePath: %s", err.Error(), diskID, volumePath)
		return nil, status.Error(codes.InvalidArgument, err.Error())
	}

	snapshotEnable := volumeExpandAutoSnapshotID != ""
	defer func() {
		if snapshotEnable {
			deleteUntagAutoSnapshot(volumeExpandAutoSnapshotID, diskID)
		}
	}()
	devicePaths := GetVolumeDeviceName(diskID)
	if len(devicePaths) == 0 {
		log.Errorf("NodeExpandVolume:: can't get devicePath: %s", diskID)
		return nil, status.Error(codes.InvalidArgument, "can't get devicePath for "+diskID)
	}
	rootDevice, subDevice, err := GetRootSubDevicePath(devicePaths)
	if err != nil {
		log.Errorf("NodeExpandVolume:: can't get devicePath: %s", diskID)
		return nil, status.Error(codes.InvalidArgument, err.Error())
	}
	devicePath := ChooseDevice(rootDevice, subDevice)

	log.Infof("NodeExpandVolume:: volumeId: %s, devicePath: %s, volumePath: %s", diskID, devicePaths, volumePath)
	beforeResizeDiskCapacity, err := getDiskCapacity(volumePath)
	if err != nil {
		if errors.Is(err, os.ErrNotExist) {
			return nil, status.Error(codes.NotFound, fmt.Sprintf("volumePath does not exist: %v", err))
		}
		log.Errorf("NodeExpandVolume:: get diskCapacity error %+v", err)
		return nil, status.Error(codes.Internal, err.Error())
	}

	if GlobalConfigVar.DiskPartitionEnable && !IsDeviceNvme(devicePath) && isDevicePartition(devicePath) {
		rootPath, index, err := getDeviceRootAndIndex(devicePath)
		if err != nil {
			log.Errorf("NodeExpandVolume:: GetDeviceRootAndIndex: %s with error: %s", diskID, err.Error())
			return nil, status.Errorf(codes.InvalidArgument, "Volume %s GetDeviceRootAndIndex with error %s ", diskID, err.Error())
		}
		output, err := exec.Command("growpart", rootPath, strconv.Itoa(index)).CombinedOutput()
		if err != nil {
			if bytes.Contains(output, []byte("NOCHANGE")) {
				if bytes.Contains(output, []byte("it cannot be grown")) || bytes.Contains(output, []byte("could only be grown by")) {
					deviceCapacity := getBlockDeviceCapacity(devicePath)
					rootCapacity := getBlockDeviceCapacity(rootPath)
					log.Infof("NodeExpandVolume: Volume %s with Device Partition %s no need to grown, with requestSize: %v, rootBlockSize: %v, partition BlockDevice size: %v", diskID, devicePath, requestGB, rootCapacity, deviceCapacity)
					return &csi.NodeExpandVolumeResponse{}, nil
				}
			}
			return nil, status.Errorf(codes.InvalidArgument, "NodeExpandVolume: expand volume %s at %s %d failed: %s, with output %s", diskID, rootPath, index, err.Error(), string(output))
		}
		log.Infof("NodeExpandVolume: Successful expand partition for volume: %s device: %s partition: %d", diskID, rootPath, index)
	}

	// use resizer to expand volume filesystem
	mounter := &k8smount.SafeFormatAndMount{Interface: ns.k8smounter, Exec: utilexec.New()}
	r := k8smount.NewResizeFs(mounter.Exec)
	ok, err := r.Resize(devicePath, volumePath)
	if err != nil {
		log.Errorf("NodeExpandVolume:: Resize Error, volumeId: %s, devicePath: %s, volumePath: %s, err: %s", diskID, devicePath, volumePath, err.Error())
		if snapshotEnable {
			log.Warnf("NodeExpandVolume:: Please use the snapshot %s for data recovery。 The retentionDays is %d", volumeExpandAutoSnapshotID, veasp.RetentionDays)
			snapshotEnable = false
		}
		return nil, status.Error(codes.Internal, err.Error())
	}
	if !ok {
		log.Errorf("NodeExpandVolume:: Resize failed, volumeId: %s, devicePath: %s, volumePath: %s", diskID, devicePath, volumePath)
		if snapshotEnable {
			log.Warnf("NodeExpandVolume:: Please use the snapshot %s for data recovery。 The retentionDays is %d", volumeExpandAutoSnapshotID, veasp.RetentionDays)
			snapshotEnable = false
		}
		return nil, status.Error(codes.Internal, "Fail to resize volume fs")
	}
	diskCapacity, err := getDiskCapacity(volumePath)
	if err != nil {
		log.Errorf("NodeExpandVolume:: get diskCapacity error %+v", err)
		return nil, status.Error(codes.Internal, err.Error())
	}
	deviceCapacity := getBlockDeviceCapacity(devicePath)
	if deviceCapacity < requestGB {
		// After calling openapi to expansion cloud disk, the size of the underlying block device may not change. need to retry
		log.Errorf("NodeExpandVolume:: Actual block size: %v is smaller than expected block size: %v, need to retry waiting", deviceCapacity, requestGB)
		return nil, status.Errorf(codes.Aborted, "deviceCapacity: %v, requestGB: %v not in range", deviceCapacity, requestGB)
	}
	log.Infof(
		"NodeExpandVolume:: filesystem resize context device capacity: %v, before resize fs capacity: %v resize fs capacity: %v, requestGB: %v. file system lose percent: %v",
		deviceCapacity, beforeResizeDiskCapacity, diskCapacity, requestGB, GlobalConfigVar.FilesystemLosePercent)
	return nil, status.Errorf(codes.Internal, "requestGB: %v, diskCapacity: %v not in range", requestGB, diskCapacity)
}

// NodeGetVolumeStats used for csi metrics
func (ns *nodeServer) NodeGetVolumeStats(ctx context.Context, req *csi.NodeGetVolumeStatsRequest) (*csi.NodeGetVolumeStatsResponse, error) {
	targetPath := req.GetVolumePath()
	return utils.GetMetrics(targetPath)
}

// umount path and not remove
func (ns *nodeServer) unmountStageTarget(targetPath string) error {
	msgLog := "UnmountStageTarget: Unmount Stage Target: " + targetPath
	if IsFileExisting(targetPath) {
		notmounted, err := ns.k8smounter.IsLikelyNotMountPoint(targetPath)
		if err != nil {
			log.Errorf("unmountStageTarget: check mountPoint: %s mountpoint error: %v", targetPath, err)
			return status.Error(codes.Internal, err.Error())
		}
		if !notmounted {
			err = ns.k8smounter.Unmount(targetPath)
			if err != nil {
				log.Errorf("unmountStageTarget: umount path: %s failed with: %v", targetPath, err)
				return status.Error(codes.Internal, err.Error())
			}
		} else {
			msgLog = fmt.Sprintf("unmountStageTarget: umount %s Successful", targetPath)
		}
	} else {
		msgLog = fmt.Sprintf("unmountStageTarget: Path %s doesn't exist", targetPath)
	}

	log.Infof(msgLog)
	return nil
}

func (ns *nodeServer) mountDeviceToGlobal(capability *csi.VolumeCapability, volumeContext map[string]string, device, sourcePath string) error {
	mnt := capability.GetMount()
	options := append(mnt.MountFlags, "shared")
	fsType := "ext4"
	if mnt.FsType != "" {
		fsType = mnt.FsType
	}
	mountOptions := collectMountOptions(fsType, options)
	if err := ns.mounter.EnsureFolder(sourcePath); err != nil {
		return status.Error(codes.Internal, err.Error())
	}

	// Set mkfs options for ext3, ext4
	mkfsOptions := make([]string, 0)
	if value, ok := volumeContext[MkfsOptions]; ok {
		mkfsOptions = strings.Split(value, " ")
	}

	// do format-mount or mount
	diskMounter := &k8smount.SafeFormatAndMount{Interface: ns.k8smounter, Exec: utilexec.New()}
	if err := utils.FormatAndMount(diskMounter, device, sourcePath, fsType, mkfsOptions, mountOptions, GlobalConfigVar.OmitFilesystemCheck); err != nil {
		log.Errorf("mountDeviceToGlobal: FormatAndMount fail with mkfsOptions %s, %s, %s, %s, %s with error: %s", device, sourcePath, fsType, mkfsOptions, mountOptions, err.Error())
		return status.Error(codes.Internal, err.Error())
	}
	return nil
}

func (ns *nodeServer) unmountDuplicateMountPoint(targetPath, volumeId string) error {
	log.Infof("unmountDuplicateMountPoint: start to unmount remains data: %s", targetPath)
	pathParts := strings.Split(targetPath, "/")
	partsLen := len(pathParts)
	if partsLen > 2 && pathParts[partsLen-1] == "mount" {
		var err error
		// V1 used in Kubernetes 1.23 and earlier
		globalPathV1 := filepath.Join(utils.KubeletRootDir, "plugins/kubernetes.io/csi/pv/", pathParts[partsLen-2], "/globalmount")
		// V2 used in Kubernetes 1.24 and later, see https://github.com/kubernetes/kubernetes/pull/107065
		// If a volume is mounted at globalPathV1 then kubelet is upgraded, kubelet will also mount the same volume at globalPathV2.
		volSha := fmt.Sprintf("%x", sha256.Sum256([]byte(volumeId)))
		globalPathV2 := filepath.Join(utils.KubeletRootDir, "plugins/kubernetes.io/csi/", driverName, volSha, "/globalmount")

		v1Exists := utils.IsFileExisting(globalPathV1)
		v2Exists := utils.IsFileExisting(globalPathV2)
		// Community requires the node to be drained before upgrading, but we do not. So clean the V1 mountpoint here if both exists.
		if v1Exists && v2Exists {
			log.Info("unmountDuplicateMountPoint: oldPath & newPath exists at same time")
			err = ns.forceUnmountPath(globalPathV1)
		}

		// Now we have either V1 or V2 mountpoint.
		// Unmount it if it is propagated to data disk, or kubelet with version < 1.26 will refuse to unstage the volume.
		// Unmounting may also be propagated back to KubeletRootDir, we will fix that in NodePublishVolume.
		globalPath2 := filepath.Join("/var/lib/container/kubelet/plugins/kubernetes.io/csi/pv/", pathParts[partsLen-2], "/globalmount")
		globalPath3 := filepath.Join("/var/lib/container/kubelet/plugins/kubernetes.io/csi/", driverName, volSha, "/globalmount")
		if utils.IsFileExisting(globalPath2) {
			err = ns.unmountDuplicationPath(globalPath2)
		}
		if utils.IsFileExisting(globalPath3) {
			err = ns.unmountDuplicationPath(globalPath3)
		}
		return err
	} else {
		log.Warnf("Target Path is illegal format: %s", targetPath)
	}
	return nil
}

func (ns *nodeServer) unmountDuplicationPath(globalPath string) error {
	// check globalPath2 is mountpoint
	notmounted, err := ns.k8smounter.IsLikelyNotMountPoint(globalPath)
	if err != nil || notmounted {
		log.Warnf("Global Path is not mounted: %s", globalPath)
		return nil
	}
	// check device is used by others
	refs, err := ns.k8smounter.GetMountRefs(globalPath)
	if err == nil && !ns.mounter.HasMountRefs(globalPath, refs) {
		log.Infof("NodeUnpublishVolume: VolumeId Unmount global path %s for ack with kubelet data disk", globalPath)
		if err := ns.k8smounter.Unmount(globalPath); err != nil {
			log.Errorf("NodeUnpublishVolume: volumeId: unmount global path %s failed with err: %v", globalPath, err)
			return status.Error(codes.Internal, err.Error())
		}
	} else {
		log.Infof("Global Path %s is mounted by others: %v", globalPath, refs)
	}
	return nil
}

func (ns *nodeServer) forceUnmountPath(globalPath string) error {
	// check globalPath2 is mountpoint
	notmounted, err := ns.k8smounter.IsLikelyNotMountPoint(globalPath)
	if err != nil || notmounted {
		log.Warnf("Global Path is not mounted: %s", globalPath)
		return nil
	}
	if err := ns.k8smounter.Unmount(globalPath); err != nil {
		log.Errorf("NodeUnpublishVolume: volumeId: unmount global path %s failed with err: %v", globalPath, err)
		return status.Error(codes.Internal, err.Error())
	} else {
		log.Infof("forceUmountPath: umount Global Path %s  successful", globalPath)
	}
	return nil
}

// collectMountOptions returns array of mount options
func collectMountOptions(fsType string, mntFlags []string) (options []string) {
	for _, opt := range mntFlags {
		if !hasMountOption(options, opt) {
			options = append(options, opt)
		}
	}

	if fsType == "xfs" {
		if !hasMountOption(options, NOUUID) {
			options = append(options, NOUUID)
		}
	}
	return

}

// func  handle error : event( autoSnapshot ID return) + error
func deleteVolumeExpandAutoSnapshot(ctx context.Context, volumeExpandAutoSnapshotID string) error {
	log.Infof("NodeExpandVolume:: Starting to delete volumeExpandAutoSnapshot with id: %s", volumeExpandAutoSnapshotID)

	GlobalConfigVar.EcsClient = updateEcsClient(GlobalConfigVar.EcsClient)

	response, err := requestAndDeleteSnapshot(volumeExpandAutoSnapshotID)
	if err != nil {
		if response != nil {
			log.Errorf("NodeExpandVolume:: fail to delete %s with error: %s", volumeExpandAutoSnapshotID, err.Error())
		}
		return err
	}
	str := fmt.Sprintf("NodeExpandVolume:: Successfully delete snapshot %s", volumeExpandAutoSnapshotID)
	log.Info(str)
	//utils.CreateEvent(cs.recorder, ref, v1.EventTypeNormal, snapshotDeletedSuccessfully, str)
	return nil
}

// deleteUntagAutoSnapshot deletes and untags volumeExpandAutoSnapshot facing expand error
func deleteUntagAutoSnapshot(snapshotID, diskID string) {
	log.Infof("Deleted volumeExpandAutoSnapshot with id: %s", snapshotID)
	_, pvc, err := getPvPvcFromDiskId(diskID)
	if err != nil {
		log.Errorf("NodeExpandVolume:: failed to get pvc from apiserver: %s", err.Error())
	}
	err = deleteVolumeExpandAutoSnapshot(context.Background(), snapshotID)
	if err != nil {
		log.Errorf("NodeExpandVolume:: failed to delete volumeExpandAutoSnapshot: %s", err.Error())
	}
	err = updateVolumeExpandAutoSnapshotID(pvc, snapshotID, "delete")
	if err != nil {
		log.Errorf("NodeExpandVolume:: failed to untag volumeExpandAutoSnapshot: %s", err.Error())
	}
}<|MERGE_RESOLUTION|>--- conflicted
+++ resolved
@@ -22,11 +22,8 @@
 	"crypto/sha256"
 	"errors"
 	"fmt"
-<<<<<<< HEAD
 	"io/fs"
-=======
 	"math"
->>>>>>> 5d0bcbf3
 	"os"
 	"os/exec"
 	"path/filepath"
