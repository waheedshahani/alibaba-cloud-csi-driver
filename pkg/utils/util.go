/*
Copyright 2019 The Kubernetes Authors.

Licensed under the Apache License, Version 2.0 (the "License");
you may not use this file except in compliance with the License.
You may obtain a copy of the License at

    http://www.apache.org/licenses/LICENSE-2.0

Unless required by applicable law or agreed to in writing, software
distributed under the License is distributed on an "AS IS" BASIS,
WITHOUT WARRANTIES OR CONDITIONS OF ANY KIND, either express or implied.
See the License for the specific language governing permissions and
limitations under the License.
*/

package utils

import (
	"context"
	"encoding/json"
	"errors"
	"fmt"
	"io"
	"io/ioutil"
	"net"
	"net/http"
	"os"
	"os/exec"
	"path"
	"path/filepath"
	"reflect"
	"regexp"
	"strings"
	"sync"
	"syscall"
	"time"

	"github.com/aliyun/alibaba-cloud-sdk-go/services/ecs"
	"github.com/container-storage-interface/spec/lib/go/csi"
	"github.com/go-ping/ping"
	log "github.com/sirupsen/logrus"
	"google.golang.org/grpc/codes"
	"google.golang.org/grpc/status"
	v1 "k8s.io/api/core/v1"
	"k8s.io/apimachinery/pkg/api/resource"
	metav1 "k8s.io/apimachinery/pkg/apis/meta/v1"
	"k8s.io/client-go/kubernetes"
	"k8s.io/client-go/kubernetes/scheme"
	v1core "k8s.io/client-go/kubernetes/typed/core/v1"
	"k8s.io/client-go/tools/clientcmd"
	"k8s.io/client-go/tools/record"
	k8svol "k8s.io/kubernetes/pkg/volume"
	"k8s.io/kubernetes/pkg/volume/util/fs"

	"github.com/kubernetes-sigs/alibaba-cloud-csi-driver/pkg/options"
)

//DefaultOptions used for global ak
type DefaultOptions struct {
	Global struct {
		KubernetesClusterTag string
		AccessKeyID          string `json:"accessKeyID"`
		AccessKeySecret      string `json:"accessKeySecret"`
		Region               string `json:"region"`
	}
}

const (
	// UserAKID is user AK ID
	UserAKID = "/etc/.volumeak/akId"
	// UserAKSecret is user AK Secret
	UserAKSecret = "/etc/.volumeak/akSecret"
	// MetadataURL is metadata url
	MetadataURL = "http://100.100.100.200/latest/meta-data/"
	// RegionIDTag is region id
	RegionIDTag = "region-id"
	// InstanceIDTag is instance id
	InstanceIDTag = "instance-id"
	// DefaultRegion is default region
	DefaultRegion = "cn-hangzhou"
	// CsiPluginRunTimeFlagFile tag
	CsiPluginRunTimeFlagFile = "../alibabacloudcsiplugin.json"
	// RuncRunTimeTag tag
	RuncRunTimeTag = "runc"
	// RunvRunTimeTag tag
	RunvRunTimeTag = "runv"
	// ServiceType tag
	ServiceType = "SERVICE_TYPE"
	// PluginService represents the csi-plugin type.
	PluginService = "plugin"
	// ProvisionerService represents the csi-provisioner type.
	ProvisionerService = "provisioner"
	// InstallSnapshotCRD tag
	InstallSnapshotCRD = "INSTALL_SNAPSHOT_CRD"
	// MetadataMaxRetrycount ...
	MetadataMaxRetrycount = 4
	// VolDataFileName file
	VolDataFileName = "vol_data.json"

	// NsenterCmd is the nsenter command
	NsenterCmd = "/nsenter --mount=/proc/1/ns/mnt --ipc=/proc/1/ns/ipc --net=/proc/1/ns/net --uts=/proc/1/ns/uts "

	// socketPath is path of connector sock
	socketPath = "/host/etc/csi-tool/connector.sock"
)

// KubernetesAlicloudIdentity set a identity label
var KubernetesAlicloudIdentity = fmt.Sprintf("Kubernetes.Alicloud/CsiPlugin")

var (
	// NodeAddrMap map for NodeID and its Address
	NodeAddrMap = map[string]string{}
	// NodeAddrMutex Mutex for NodeAddr map
	NodeAddrMutex sync.RWMutex
)

// RoleAuth define STS Token Response
type RoleAuth struct {
	AccessKeyID     string
	AccessKeySecret string
	Expiration      time.Time
	SecurityToken   string
	LastUpdated     time.Time
	Code            string
}

//CreateEvent is create events
func CreateEvent(recorder record.EventRecorder, objectRef *v1.ObjectReference, eventType string, reason string, err string) {
	recorder.Event(objectRef, eventType, reason, err)
}

//NewEventRecorder is create snapshots event recorder
func NewEventRecorder() record.EventRecorder {
	cfg, err := clientcmd.BuildConfigFromFlags(options.MasterURL, options.Kubeconfig)
	if err != nil {
		log.Fatalf("Error building kubeconfig: %s", err.Error())
	}
	clientset, err := kubernetes.NewForConfig(cfg)
	if err != nil {
		log.Fatalf("NewControllerServer: Failed to create client: %v", err)
	}
	broadcaster := record.NewBroadcaster()
	broadcaster.StartLogging(log.Infof)
	source := v1.EventSource{Component: "csi-controller-server"}
	if broadcaster != nil {
		sink := &v1core.EventSinkImpl{
			Interface: v1core.New(clientset.CoreV1().RESTClient()).Events(""),
		}
		broadcaster.StartRecordingToSink(sink)
	}
	return broadcaster.NewRecorder(scheme.Scheme, source)
}

// Succeed return a Succeed Result
func Succeed(a ...interface{}) Result {
	return Result{
		Status:  "Success",
		Message: fmt.Sprint(a...),
	}
}

// NotSupport return a NotSupport Result
func NotSupport(a ...interface{}) Result {
	return Result{
		Status:  "Not supported",
		Message: fmt.Sprint(a...),
	}
}

// Fail return a Fail Result
func Fail(a ...interface{}) Result {
	return Result{
		Status:  "Failure",
		Message: fmt.Sprint(a...),
	}
}

// Result struct definition
type Result struct {
	Status  string `json:"status"`
	Message string `json:"message,omitempty"`
	Device  string `json:"device,omitempty"`
}

// CommandRunFunc define the run function in utils for ut
type CommandRunFunc func(cmd string) (string, error)

// Run run shell command
func Run(cmd string) (string, error) {
	out, err := exec.Command("sh", "-c", cmd).CombinedOutput()
	if err != nil {
		return "", fmt.Errorf("Failed to run cmd: " + cmd + ", with out: " + string(out) + ", with error: " + err.Error())
	}
	return string(out), nil
}

// RunTimeout tag
func RunTimeout(cmd string, timeout int) error {
	ctx := context.Background()
	if timeout > 0 {
		var cancel context.CancelFunc
		ctx, cancel = context.WithTimeout(context.Background(), time.Duration(timeout)*time.Second)
		defer cancel()
	}

	cmdCont := exec.CommandContext(ctx, "sh", "-c", cmd)
	if err := cmdCont.Run(); err != nil {
		return err
	}
	return nil
}

// CreateDest create de destination dir
func CreateDest(dest string) error {
	fi, err := os.Lstat(dest)

	if os.IsNotExist(err) {
		if err := os.MkdirAll(dest, 0777); err != nil {
			return err
		}
	} else if err != nil {
		return err
	}

	if fi != nil && !fi.IsDir() {
		return fmt.Errorf("%v already exist but it's not a directory", dest)
	}
	return nil
}

// IsLikelyNotMountPoint determines if a directory is not a mountpoint.
// It is fast but not necessarily ALWAYS correct. If the path is in fact
// a bind mount from one part of a mount to another it will not be detected.
// It also can not distinguish between mountpoints and symbolic links.
// mkdir /tmp/a /tmp/b; mount --bind /tmp/a /tmp/b; IsLikelyNotMountPoint("/tmp/b")
// will return true. When in fact /tmp/b is a mount point. If this situation
// is of interest to you, don't use this function...
func IsLikelyNotMountPoint(file string) (bool, error) {
	stat, err := os.Stat(file)
	if err != nil {
		return true, err
	}
	rootStat, err := os.Stat(filepath.Dir(strings.TrimSuffix(file, "/")))
	if err != nil {
		return true, err
	}
	// If the directory has a different device as parent, then it is a mountpoint.
	if stat.Sys().(*syscall.Stat_t).Dev != rootStat.Sys().(*syscall.Stat_t).Dev {
		return false, nil
	}

	return true, nil
}

// IsMounted return status of mount operation
func IsMounted(mountPath string) bool {
	cmd := fmt.Sprintf("mount | grep %s | grep -v grep | wc -l", mountPath)
	out, err := Run(cmd)
	if err != nil {
		log.Infof("IsMounted: exec error: %s, %s", cmd, err.Error())
		return false
	}
	if strings.TrimSpace(out) == "0" {
		return false
	}
	return true
}

// Umount do an unmount operation
func Umount(mountPath string) error {
	cmd := fmt.Sprintf("umount %s", mountPath)
	_, err := Run(cmd)
	if err != nil {
		return err
	}
	return nil
}

// IsFileExisting check file exist in volume driver or not
func IsFileExisting(filename string) bool {
	_, err := os.Stat(filename)
	if err == nil {
		return true
	}
	if os.IsNotExist(err) {
		return false
	}
	return true
}

// GetRegionAndInstanceID get region and instanceID object
func GetRegionAndInstanceID() (string, string, error) {
	regionID, err := GetMetaData(RegionIDTag)
	if err != nil {
		return "", "", err
	}
	instanceID, err := GetMetaData(InstanceIDTag)
	if err != nil {
		return "", "", err
	}
	return regionID, instanceID, nil
}

//GetMetaData get metadata from ecs meta-server
func GetMetaData(resource string) (string, error) {
	resp, err := http.Get(MetadataURL + resource)
	if err != nil {
		return "", err
	}
	defer resp.Body.Close()
	body, err := ioutil.ReadAll(resp.Body)
	if err != nil {
		return "", err
	}
	return string(body), nil
}

// RetryGetMetaData ...
func RetryGetMetaData(resource string) string {
	var nodeID string
	for i := 0; i < MetadataMaxRetrycount; i++ {
		nodeID, _ = GetMetaData(resource)
		if strings.Contains(nodeID, "Error 500 Internal Server Error") {
			if i == MetadataMaxRetrycount-1 {
				log.Fatalf("NewDriver:: Access metadata server failed: %v", nodeID)
			}
			continue
		}
		return nodeID
	}
	return nodeID
}

// GetRegionIDAndInstanceID get regionID and instanceID object
func GetRegionIDAndInstanceID(nodeName string) (string, string, error) {
	strs := strings.SplitN(nodeName, ".", 2)
	if len(strs) < 2 {
		return "", "", fmt.Errorf("failed to get regionID and instanceId from nodeName")
	}
	return strs[0], strs[1], nil
}

// WriteJSONFile write a json object
func WriteJSONFile(obj interface{}, file string) error {
	maps := make(map[string]interface{})
	t := reflect.TypeOf(obj)
	v := reflect.ValueOf(obj)
	for i := 0; i < v.NumField(); i++ {
		if v.Field(i).String() != "" {
			maps[t.Field(i).Name] = v.Field(i).String()
		}
	}
	rankingsJSON, _ := json.Marshal(maps)
	if err := ioutil.WriteFile(file, rankingsJSON, 0644); err != nil {
		return err
	}
	return nil
}

// ReadJSONFile return a json object
func ReadJSONFile(file string) (map[string]string, error) {
	jsonObj := map[string]string{}
	raw, err := ioutil.ReadFile(file)
	if err != nil {
		return nil, err
	}
	err = json.Unmarshal(raw, &jsonObj)
	if err != nil {
		return nil, err
	}
	return jsonObj, nil
}

// NewEcsClient create a ecsClient object
func NewEcsClient(ac AccessControl) (ecsClient *ecs.Client) {
	var err error
	switch ac.UseMode {
	case AccessKey:
		ecsClient, err = ecs.NewClientWithAccessKey(DefaultRegion, ac.AccessKeyID, ac.AccessKeySecret)
	case Credential:
		ecsClient, err = ecs.NewClientWithOptions(DefaultRegion, ac.Config, ac.Credential)
	default:
		ecsClient, err = ecs.NewClientWithStsToken(DefaultRegion, ac.AccessKeyID, ac.AccessKeySecret, ac.StsToken)

	}

	if err != nil {
		return nil
	}
	return
}

// IsDir check file is directory
func IsDir(path string) bool {
	s, err := os.Stat(path)
	if err != nil {
		return false
	}
	return s.IsDir()
}

// GetMetrics get path metric
func GetMetrics(path string) (*csi.NodeGetVolumeStatsResponse, error) {
	if path == "" {
		return nil, fmt.Errorf("getMetrics No path given")
	}
	available, capacity, usage, inodes, inodesFree, inodesUsed, err := fs.FsInfo(path)
	if err != nil {
		return nil, err
	}

	metrics := &k8svol.Metrics{Time: metav1.Now()}
	metrics.Available = resource.NewQuantity(available, resource.BinarySI)
	metrics.Capacity = resource.NewQuantity(capacity, resource.BinarySI)
	metrics.Used = resource.NewQuantity(usage, resource.BinarySI)
	metrics.Inodes = resource.NewQuantity(inodes, resource.BinarySI)
	metrics.InodesFree = resource.NewQuantity(inodesFree, resource.BinarySI)
	metrics.InodesUsed = resource.NewQuantity(inodesUsed, resource.BinarySI)

	metricAvailable, ok := (*(metrics.Available)).AsInt64()
	if !ok {
		log.Errorf("failed to fetch available bytes for target: %s", path)
		return nil, status.Error(codes.Unknown, "failed to fetch available bytes")
	}
	metricCapacity, ok := (*(metrics.Capacity)).AsInt64()
	if !ok {
		log.Errorf("failed to fetch capacity bytes for target: %s", path)
		return nil, status.Error(codes.Unknown, "failed to fetch capacity bytes")
	}
	metricUsed, ok := (*(metrics.Used)).AsInt64()
	if !ok {
		log.Errorf("failed to fetch used bytes for target %s", path)
		return nil, status.Error(codes.Unknown, "failed to fetch used bytes")
	}
	metricInodes, ok := (*(metrics.Inodes)).AsInt64()
	if !ok {
		log.Errorf("failed to fetch available inodes for target %s", path)
		return nil, status.Error(codes.Unknown, "failed to fetch available inodes")
	}
	metricInodesFree, ok := (*(metrics.InodesFree)).AsInt64()
	if !ok {
		log.Errorf("failed to fetch free inodes for target: %s", path)
		return nil, status.Error(codes.Unknown, "failed to fetch free inodes")
	}
	metricInodesUsed, ok := (*(metrics.InodesUsed)).AsInt64()
	if !ok {
		log.Errorf("failed to fetch used inodes for target: %s", path)
		return nil, status.Error(codes.Unknown, "failed to fetch used inodes")
	}

	return &csi.NodeGetVolumeStatsResponse{
		Usage: []*csi.VolumeUsage{
			{
				Available: metricAvailable,
				Total:     metricCapacity,
				Used:      metricUsed,
				Unit:      csi.VolumeUsage_BYTES,
			},
			{
				Available: metricInodesFree,
				Total:     metricInodes,
				Used:      metricInodesUsed,
				Unit:      csi.VolumeUsage_INODES,
			},
		},
	}, nil
}

// GetFileContent get file content
func GetFileContent(fileName string) string {
	volumeFile := path.Join(fileName)
	if !IsFileExisting(volumeFile) {
		return ""
	}
	value, err := ioutil.ReadFile(volumeFile)
	if err != nil {
		return ""
	}
	devicePath := strings.TrimSpace(string(value))
	return devicePath
}

// WriteJosnFile save json data to file
func WriteJosnFile(obj interface{}, file string) error {
	maps := make(map[string]interface{})
	t := reflect.TypeOf(obj)
	v := reflect.ValueOf(obj)
	for i := 0; i < v.NumField(); i++ {
		if v.Field(i).String() != "" {
			maps[t.Field(i).Name] = v.Field(i).String()
		}
	}
	rankingsJSON, _ := json.Marshal(maps)
	if err := ioutil.WriteFile(file, rankingsJSON, 0644); err != nil {
		return err
	}
	return nil
}

// GetPodRunTime Get Pod runtimeclass config
// Default as runc.
func GetPodRunTime(req *csi.NodePublishVolumeRequest, clientSet *kubernetes.Clientset) (string, error) {
	// if pod name namespace is empty, use default
	podName, nameSpace := "", ""
	if value, ok := req.VolumeContext["csi.storage.k8s.io/pod.name"]; ok {
		podName = value
	}
	if value, ok := req.VolumeContext["csi.storage.k8s.io/pod.namespace"]; ok {
		nameSpace = value
	}
	if podName == "" || nameSpace == "" {
		log.Warnf("GetPodRunTime: Rreceive Request with Empty name or namespace: %s, %s", podName, nameSpace)
		return "", fmt.Errorf("GetPodRunTime: Rreceive Request with Empty name or namespace")
	}

	podInfo, err := clientSet.CoreV1().Pods(nameSpace).Get(context.Background(), podName, metav1.GetOptions{})
	if err != nil {
		log.Errorf("GetPodRunTime: Get PodInfo(%s, %s) with error: %s", podName, nameSpace, err.Error())
		return "", fmt.Errorf("GetPodRunTime: Get PodInfo(%s, %s) with error: %s", podName, nameSpace, err.Error())
	}
	runTimeValue := RuncRunTimeTag

	// check pod.Spec.RuntimeClassName == "runv"
	if podInfo.Spec.RuntimeClassName == nil {
		log.Infof("GetPodRunTime: Get without runtime(nil), %s, %s", podName, nameSpace)
	} else if *podInfo.Spec.RuntimeClassName == "" {
		log.Infof("GetPodRunTime: Get with empty runtime: %s, %s", podName, nameSpace)
	} else {
		log.Infof("GetPodRunTime: Get PodInfo Successful: %s, %s, with runtime: %s", podName, nameSpace, *podInfo.Spec.RuntimeClassName)
		if strings.TrimSpace(*podInfo.Spec.RuntimeClassName) == RunvRunTimeTag {
			runTimeValue = RunvRunTimeTag
		}
	}

	// Deprecated pouch为了支持k8s 1.12以前没有RuntimeClass的情况做的特殊逻辑，为了代码健壮性，这里做下支持
	if podInfo.Annotations["io.kubernetes.runtime"] == "kata-runtime" {
		log.Infof("RunTime: Send with runtime: %s, %s, %s", podName, nameSpace, "runv")
		runTimeValue = RunvRunTimeTag
	}

	// check Annotation[io.kubernetes.cri.untrusted-workload] = true
	if value, ok := podInfo.Annotations["io.kubernetes.cri.untrusted-workload"]; ok && strings.TrimSpace(value) == "true" {
		runTimeValue = RunvRunTimeTag
	}
	return runTimeValue, nil
}

// IsMountPointRunv check the mountpoint is runv style
func IsMountPointRunv(mountPoint string) bool {
	if IsMounted(mountPoint) {
		return false
	}
	mountFileName := filepath.Join(mountPoint, CsiPluginRunTimeFlagFile)
	if IsFileExisting(mountFileName) {
		mountInfo := GetFileContent(mountFileName)
		mountInfo = strings.ToLower(mountInfo)
		maps := map[string]string{}
		if err := json.Unmarshal([]byte(mountInfo), &maps); err != nil {
			return false
		}
		if value, ok := maps["mountfile"]; ok && value == mountFileName {
			if valuert, okrt := maps["runtime"]; okrt && valuert == "runv" {
				return true
			}
		}
	}
	return false
}

// Ping check network like shell ping command
func Ping(ipAddress string) (*ping.Statistics, error) {
	pinger, err := ping.NewPinger(ipAddress)
	if err != nil {
		return nil, err
	}
	pinger.SetPrivileged(true)
	pinger.Count = 1
	pinger.Timeout = time.Second * 2
	pinger.Run()
	stats := pinger.Statistics()
	return stats, nil
}

// IsDirTmpfs check path is tmpfs mounted or not
func IsDirTmpfs(path string) bool {
	cmd := fmt.Sprintf("findmnt %s -o FSTYPE -n", path)
	fsType, err := Run(cmd)
	if err == nil && strings.TrimSpace(fsType) == "tmpfs" {
		return true
	}
	return false
}

// WriteAndSyncFile behaves just like ioutil.WriteFile in the standard library,
// but calls Sync before closing the file. WriteAndSyncFile guarantees the data
// is synced if there is no error returned.
func WriteAndSyncFile(filename string, data []byte, perm os.FileMode) error {
	f, err := os.OpenFile(filename, os.O_WRONLY|os.O_CREATE|os.O_TRUNC, perm)
	if err != nil {
		return err
	}
	n, err := f.Write(data)
	if err == nil && n < len(data) {
		err = io.ErrShortWrite
	}
	if err == nil {
		err = Fsync(f)
	}
	if err1 := f.Close(); err == nil {
		err = err1
	}
	return err
}

// Fsync is a wrapper around file.Sync(). Special handling is needed on darwin platform.
func Fsync(f *os.File) error {
	return f.Sync()
}

// SetNodeAddrMap set map with mutex
func SetNodeAddrMap(key string, value string) {
	NodeAddrMutex.Lock()
	NodeAddrMap[key] = value
	NodeAddrMutex.Unlock()
}

//GetNodeAddr get node address
func GetNodeAddr(client kubernetes.Interface, node string, port string) (string, error) {
	ip, err := GetNodeIP(client, node)
	if err != nil {
		return "", err
	}
	return ip.String() + ":" + port, nil
}

// GetNodeIP get node address
func GetNodeIP(client kubernetes.Interface, nodeID string) (net.IP, error) {
	if value, ok := NodeAddrMap[nodeID]; ok && value != "" {
		return net.ParseIP(value), nil
	}
	node, err := client.CoreV1().Nodes().Get(context.Background(), nodeID, metav1.GetOptions{})
	if err != nil {
		return nil, err
	}
	addresses := node.Status.Addresses
	addressMap := make(map[v1.NodeAddressType][]v1.NodeAddress)
	for i := range addresses {
		addressMap[addresses[i].Type] = append(addressMap[addresses[i].Type], addresses[i])
	}
	if addresses, ok := addressMap[v1.NodeInternalIP]; ok {
		SetNodeAddrMap(nodeID, addresses[0].Address)
		return net.ParseIP(addresses[0].Address), nil
	}
	if addresses, ok := addressMap[v1.NodeExternalIP]; ok {
		SetNodeAddrMap(nodeID, addresses[0].Address)
		return net.ParseIP(addresses[0].Address), nil
	}
	return nil, fmt.Errorf("Node IP unknown; known addresses: %v", addresses)
}

//CheckParameterValidate is check parameter validating in csi-plugin
func CheckParameterValidate(inputs []string) bool {
	for _, input := range inputs {
		if matched, err := regexp.MatchString("^[A-Za-z0-9=._@:~/-]*$", input); err != nil || !matched {
			return false
		}
	}
	return true
}

//CheckQuotaPathValidate is check quota path validating in csi-plugin
func CheckQuotaPathValidate(kubeClient *kubernetes.Clientset, path string) error {
	pvName := filepath.Base(path)
	_, err := kubeClient.CoreV1().PersistentVolumes().Get(context.Background(), pvName, metav1.GetOptions{})
	if err != nil {
		log.Errorf("utils.CheckQuotaPathValidate %s cannot find volume, error: %s", path, err.Error())
		return err
	}
	return nil
}

//IsHostFileExist is check host file is existing in lvm
func IsHostFileExist(path string) bool {
	args := []string{NsenterCmd, "stat", path}
	cmd := strings.Join(args, " ")
	out, err := Run(cmd)
	if err != nil && strings.Contains(out, "No such file or directory") {
		return false
	}

	return true
}

// GetPvNameFormPodMnt get pv name
func GetPvNameFormPodMnt(mntPath string) string {
	if mntPath == "" {
		return ""
	}
	if strings.HasSuffix(mntPath, "/mount") {
		tmpPath := mntPath[0 : len(mntPath)-6]
		pvName := filepath.Base(tmpPath)
		return pvName
	}
	return ""
}

<<<<<<< HEAD
// ConnectorRun Run shell command with host connector
// host connector is daemon running in host.
func ConnectorRun(cmd string) (string, error) {
	c, err := net.Dial("unix", socketPath)
	if err != nil {
		log.Errorf("Oss connector Dial error: %s", err.Error())
		return err.Error(), err
	}
	defer c.Close()

	_, err = c.Write([]byte(cmd))
	if err != nil {
		log.Errorf("Oss connector write error: %s", err.Error())
		return err.Error(), err
	}

	buf := make([]byte, 2048)
	n, err := c.Read(buf[:])
	response := string(buf[0:n])
	if strings.HasPrefix(response, "Success") {
		respstr := response[8:]
		return respstr, nil
	}
	return response, errors.New("oss connector exec command error:" + response)
=======
// AppendJSONData append map data to json file.
func AppendJSONData(dataFilePath string, appData map[string]string) error {
	curData, err := loadJSONData(dataFilePath)
	if err != nil {
		return err
	}
	for key, value := range appData {
		if strings.HasPrefix(key, "csi.alibabacloud.com/") {
			curData[key] = value
		}
	}
	rankingsJSON, _ := json.Marshal(curData)
	if err := ioutil.WriteFile(dataFilePath, rankingsJSON, 0644); err != nil {
		return err
	}

	log.Infof("AppendJSONData: Json data file saved successfully [%s], content: %v", dataFilePath, curData)
	return nil
}

// loadJSONData loads json info from specified json file
func loadJSONData(dataFileName string) (map[string]string, error) {
	file, err := os.Open(dataFileName)
	if err != nil {
		return nil, fmt.Errorf("failed to open json data file [%s]: %v", dataFileName, err)
	}
	defer file.Close()
	data := map[string]string{}
	if err := json.NewDecoder(file).Decode(&data); err != nil {
		return nil, fmt.Errorf("failed to parse json data file [%s]: %v", dataFileName, err)
	}
	return data, nil
}

// IsKataInstall check kata daemon installed
func IsKataInstall() bool {
	if IsFileExisting("/host/etc/kata-containers") || IsFileExisting("/host/etc/kata-containers2") {
		return true
	}
	return false
>>>>>>> 029315ca
}<|MERGE_RESOLUTION|>--- conflicted
+++ resolved
@@ -341,23 +341,6 @@
 	return strs[0], strs[1], nil
 }
 
-// WriteJSONFile write a json object
-func WriteJSONFile(obj interface{}, file string) error {
-	maps := make(map[string]interface{})
-	t := reflect.TypeOf(obj)
-	v := reflect.ValueOf(obj)
-	for i := 0; i < v.NumField(); i++ {
-		if v.Field(i).String() != "" {
-			maps[t.Field(i).Name] = v.Field(i).String()
-		}
-	}
-	rankingsJSON, _ := json.Marshal(maps)
-	if err := ioutil.WriteFile(file, rankingsJSON, 0644); err != nil {
-		return err
-	}
-	return nil
-}
-
 // ReadJSONFile return a json object
 func ReadJSONFile(file string) (map[string]string, error) {
 	jsonObj := map[string]string{}
@@ -481,8 +464,8 @@
 	return devicePath
 }
 
-// WriteJosnFile save json data to file
-func WriteJosnFile(obj interface{}, file string) error {
+// WriteJSONFile save json data to file
+func WriteJSONFile(obj interface{}, file string) error {
 	maps := make(map[string]interface{})
 	t := reflect.TypeOf(obj)
 	v := reflect.ValueOf(obj)
@@ -705,7 +688,6 @@
 	return ""
 }
 
-<<<<<<< HEAD
 // ConnectorRun Run shell command with host connector
 // host connector is daemon running in host.
 func ConnectorRun(cmd string) (string, error) {
@@ -730,7 +712,8 @@
 		return respstr, nil
 	}
 	return response, errors.New("oss connector exec command error:" + response)
-=======
+}
+
 // AppendJSONData append map data to json file.
 func AppendJSONData(dataFilePath string, appData map[string]string) error {
 	curData, err := loadJSONData(dataFilePath)
@@ -771,5 +754,4 @@
 		return true
 	}
 	return false
->>>>>>> 029315ca
 }